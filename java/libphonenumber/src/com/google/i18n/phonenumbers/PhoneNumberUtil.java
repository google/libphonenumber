--- conflicted
+++ resolved
@@ -1306,13 +1306,8 @@
         // short numbers, which are always dialled in national format.
         PhoneMetadata regionMetadata = getMetadataForRegion(regionCallingFrom);
         if (canBeInternationallyDialled(numberNoExt)
-<<<<<<< HEAD
             && testNumberLength(getNationalSignificantNumber(numberNoExt),
                 regionMetadata.getGeneralDesc()) != ValidationResult.TOO_SHORT) {
-=======
-            && !isShorterThanPossibleNormalNumber(regionMetadata,
-                getNationalSignificantNumber(numberNoExt))) {
->>>>>>> 62714f59
           formattedNumber = format(numberNoExt, PhoneNumberFormat.INTERNATIONAL);
         } else {
           formattedNumber = format(numberNoExt, PhoneNumberFormat.NATIONAL);
@@ -2130,12 +2125,7 @@
     Matcher nationalNumberPatternMatcher =
         regexCache.getPatternForRegex(numberDesc.getNationalNumberPattern())
             .matcher(nationalNumber);
-<<<<<<< HEAD
     return nationalNumberPatternMatcher.matches();
-=======
-    return isNumberPossibleForDesc(nationalNumber, numberDesc)
-        && nationalNumberPatternMatcher.matches();
->>>>>>> 62714f59
   }
 
   /**
@@ -2612,12 +2602,7 @@
         // keep that instead.
         if ((!validNumberPattern.matcher(fullNumber).matches()
               && validNumberPattern.matcher(potentialNationalNumber).matches())
-<<<<<<< HEAD
             || testNumberLength(fullNumber.toString(), generalDesc) == ValidationResult.TOO_LONG) {
-=======
-            || testNumberLengthAgainstPattern(possibleNumberPattern, fullNumber.toString())
-                == ValidationResult.TOO_LONG) {
->>>>>>> 62714f59
           nationalNumber.append(potentialNationalNumber);
           if (keepRawInput) {
             phoneNumber.setCountryCodeSource(CountryCodeSource.FROM_NUMBER_WITHOUT_PLUS_SIGN);
@@ -3026,12 +3011,8 @@
       // We require that the NSN remaining after stripping the national prefix and carrier code be
       // long enough to be a possible length for the region. Otherwise, we don't do the stripping,
       // since the original number could be a valid short number.
-<<<<<<< HEAD
       if (testNumberLength(potentialNationalNumber.toString(), regionMetadata.getGeneralDesc())
               != ValidationResult.TOO_SHORT) {
-=======
-      if (!isShorterThanPossibleNormalNumber(regionMetadata, potentialNationalNumber.toString())) {
->>>>>>> 62714f59
         normalizedNationalNumber = potentialNationalNumber;
         if (keepRawInput) {
           phoneNumber.setPreferredDomesticCarrierCode(carrierCode.toString());
