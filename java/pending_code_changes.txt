--- conflicted
+++ resolved
@@ -1,11 +1,8 @@
 Code changes:
  - Added java/pending_code_changes.txt for contributors to track code changes
    between releases.
-<<<<<<< HEAD
  - Reduced minimum required version of cmake to 2.8.
  - Added cmake installation instructions for Mac.
-=======
  - Added getExampleNumberForType that doesn't take in a region, and
    getInvalidExampleNumber
- - Improvements to javadoc for parse method
->>>>>>> a5e4845d
+ - Improvements to javadoc for parse method