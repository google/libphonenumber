--- conflicted
+++ resolved
@@ -1,10 +1,7 @@
 Code changes:
-<<<<<<< HEAD
- - Support semicolon as extension character while parsing phone numbers. This
-   is not applicable when you are trying to find the phone numbers.
-=======
  - Deleting deprecated methods in ShortNumberInfo that work on strings, instead
    of phone number objects. These have been marked deprecated for months. Any
    users of these methods should call PhoneNumberUtil.parse first to create a
    PhoneNumber object, and pass this in.
->>>>>>> b702df04
+ - Support semicolon as extension character while parsing phone numbers. This
+   is not applicable when you are trying to find the phone numbers.