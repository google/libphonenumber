/*
 * Copyright (C) 2020 The Libphonenumber Authors.
 *
 * Licensed under the Apache License, Version 2.0 (the "License");
 * you may not use this file except in compliance with the License.
 * You may obtain a copy of the License at
 *
 * http://www.apache.org/licenses/LICENSE-2.0
 *
 * Unless required by applicable law or agreed to in writing, software
 * distributed under the License is distributed on an "AS IS" BASIS,
 * WITHOUT WARRANTIES OR CONDITIONS OF ANY KIND, either express or implied.
 * See the License for the specific language governing permissions and
 * limitations under the License.
 */
package com.google.phonenumbers;

import com.google.common.collect.ImmutableList;
import com.google.common.collect.ImmutableMap;
import com.google.common.collect.ImmutableSet;
import com.google.phonenumbers.migrator.MigrationEntry;
import com.google.phonenumbers.migrator.MigrationFactory;
import com.google.phonenumbers.migrator.MigrationJob;
import com.google.phonenumbers.migrator.MigrationResult;
import org.apache.commons.fileupload.FileItemIterator;
import org.apache.commons.fileupload.FileItemStream;
import org.apache.commons.fileupload.servlet.ServletFileUpload;
import org.apache.commons.fileupload.util.Streams;
import org.apache.commons.io.IOUtils;

import javax.servlet.ServletException;
import javax.servlet.annotation.WebServlet;
import javax.servlet.http.HttpServlet;
import javax.servlet.http.HttpServletRequest;
import javax.servlet.http.HttpServletResponse;
import java.io.IOException;
import java.io.InputStream;
import java.util.Map;
import java.util.StringTokenizer;
import java.util.stream.Collectors;

@WebServlet(name = "Migrate", value = "/migrate")
public class ServletMain extends HttpServlet {

  /**
   * Retrieves the form data for either a single number migration or a file migration from the index.jsp file and calls
   * the relevant method to perform the migration
   */
  @Override
  protected void doPost(HttpServletRequest req, HttpServletResponse resp) throws ServletException, IOException {
    String number = req.getParameter("number");
    if (number != null) {
<<<<<<< HEAD
      String countryCode = req.getParameter("numberCountryCode");
=======
      countryCode = req.getParameter("numberCountryCode");
      /* number and country code are being set again to allow users to see their inputs after the http request has
        re-rendered the page. */
>>>>>>> edcf8d9f
      req.setAttribute("number", number);
      req.setAttribute("numberCountryCode", countryCode);
      if (countryCode == null) {
        req.setAttribute("numberError", "please specify a country code to perform a migration");
        req.getRequestDispatcher("index.jsp").forward(req, resp);
      }
      handleSingleNumberMigration(number, countryCode, req, resp);
    } else {
      handleFileMigration(req, resp);
    }
  }

  /**
   * Performs a single number migration of a given number and country code and sends the details of the migration to the
   * jsp file which outputs it to the user.
   *
   * @throws RuntimeException, which can be any of the given exceptions when going through the process of creating a {@link
   * MigrationJob} and running a migration which includes IllegalArgumentExceptions.
   */
  public void handleSingleNumberMigration(String number, String countryCode, HttpServletRequest req, HttpServletResponse resp)
          throws ServletException, IOException {
    try {
      MigrationJob job = MigrationFactory.createMigration(number, countryCode);
      MigrationJob.MigrationReport report = job.getMigrationReportForCountry();
      if (report.getValidMigrations().size() == 1) {
        req.setAttribute("validMigration", report.getValidMigrations().get(0).getMigratedNumber());
      } else if (report.getInvalidMigrations().size() == 1) {
        req.setAttribute("invalidMigration", report.getInvalidMigrations().get(0).getMigratedNumber());
      } else if (report.getValidUntouchedEntries().size() == 1) {
        req.setAttribute("alreadyValidNumber", report.getValidUntouchedEntries().get(0).getSanitizedNumber());
      }

    } catch (RuntimeException | IOException e) {
      req.setAttribute("numberError", e.getMessage());

    } finally {
      req.getRequestDispatcher("index.jsp").forward(req, resp);
    }
  }

  public static ImmutableList<String> getMigrationEntryOutputList(ImmutableList<MigrationEntry> entryList) {
    if (entryList == null) {
      return ImmutableList.of();
    }
    return entryList.stream().map(MigrationEntry::getOriginalNumber).collect(ImmutableList.toImmutableList());
  }

  public static ImmutableList<String> getMigrationResultOutputList(ImmutableList<MigrationResult> resultList) {
    if (resultList == null) {
      return ImmutableList.of();
    }
    return resultList.stream().map(MigrationResult::toString).collect(ImmutableList.toImmutableList());
  }

  public void handleFileMigration(HttpServletRequest req, HttpServletResponse resp) throws ServletException, IOException {
    try {
      Map.Entry<String, MigrationJob.MigrationReport> result = performFileMigration(req).entrySet().iterator().next();
      String fileName = result.getKey();
      MigrationJob.MigrationReport report = result.getValue();
      // List converted into a Set to allow for constant time contains() method below
      ImmutableSet<MigrationEntry> validUntouchedEntriesSet = ImmutableSet.copyOf(report.getValidUntouchedEntries());

      req.setAttribute("file", fileName);
      req.setAttribute("fileCountryCode", report.getCountryCode());
      req.setAttribute("validMigrations", report.getValidMigrations());
      req.setAttribute("invalidMigrations", report.getInvalidMigrations());
      req.setAttribute("validUntouchedNumbers", report.getValidUntouchedEntries());
      req.setAttribute("invalidUntouchedNumbers", report.getUntouchedEntries().stream()
              .filter(entry -> !validUntouchedEntriesSet.contains(entry)).collect(ImmutableList.toImmutableList()));

    } catch (Exception e) {
      req.setAttribute("fileError", e.getMessage());

    } finally {
      req.getRequestDispatcher("index.jsp").forward(req, resp);
    }
  }

  private ImmutableMap<String, MigrationJob.MigrationReport> performFileMigration(HttpServletRequest req) throws Exception {
    String countryCode = "";
    String file = "";
    String fileName = "";
    ServletFileUpload upload = new ServletFileUpload();
    upload.setSizeMax(50000);

    FileItemIterator iterator = upload.getItemIterator(req);
    while (iterator.hasNext()) {
      FileItemStream item = iterator.next();
      InputStream in = item.openStream();
      if (item.isFormField()) {
        countryCode = Streams.asString(in).toUpperCase();
      } else {
        fileName = item.getName();
        try {
          file = IOUtils.toString(in);
        } finally {
          IOUtils.closeQuietly(in);
        }
      }
    }

    ImmutableList.Builder<String> numbersFromFile = ImmutableList.builder();
    StringTokenizer tokenizer = new StringTokenizer(file, "\n");
    while (tokenizer.hasMoreTokens()) {
      numbersFromFile.add(tokenizer.nextToken());
    }
    ImmutableList<String> res = numbersFromFile.build();

    MigrationJob mj = MigrationFactory.createMigration(res, countryCode, /* exportInvalidMigrations= */ false);
    return ImmutableMap.of(fileName, mj.getMigrationReportForCountry());
  }
}<|MERGE_RESOLUTION|>--- conflicted
+++ resolved
@@ -50,13 +50,9 @@
   protected void doPost(HttpServletRequest req, HttpServletResponse resp) throws ServletException, IOException {
     String number = req.getParameter("number");
     if (number != null) {
-<<<<<<< HEAD
       String countryCode = req.getParameter("numberCountryCode");
-=======
-      countryCode = req.getParameter("numberCountryCode");
       /* number and country code are being set again to allow users to see their inputs after the http request has
         re-rendered the page. */
->>>>>>> edcf8d9f
       req.setAttribute("number", number);
       req.setAttribute("numberCountryCode", countryCode);
       if (countryCode == null) {
