/*
 * Copyright (C) 2020 The Libphonenumber Authors.
 *
 * Licensed under the Apache License, Version 2.0 (the "License");
 * you may not use this file except in compliance with the License.
 * You may obtain a copy of the License at
 *
 * http://www.apache.org/licenses/LICENSE-2.0
 *
 * Unless required by applicable law or agreed to in writing, software
 * distributed under the License is distributed on an "AS IS" BASIS,
 * WITHOUT WARRANTIES OR CONDITIONS OF ANY KIND, either express or implied.
 * See the License for the specific language governing permissions and
 * limitations under the License.
 */
package com.google.phonenumbers.migrator;

import static com.google.common.truth.Truth.assertThat;

<<<<<<< HEAD
import com.google.common.collect.ImmutableMap;
=======
import com.google.common.collect.Range;
>>>>>>> dd43627a
import com.google.i18n.phonenumbers.metadata.DigitSequence;
import com.google.i18n.phonenumbers.metadata.RangeSpecification;
import com.google.i18n.phonenumbers.metadata.table.RangeKey;
import java.io.IOException;
import java.nio.file.Paths;
import java.util.Collections;
import java.util.List;
import java.util.stream.Collectors;
import java.util.stream.Stream;
import org.junit.Assert;
import org.junit.Test;
import org.junit.runner.RunWith;
import org.junit.runners.JUnit4;

@RunWith(JUnit4.class)
public class MigrationJobTest {

  private static final String TEST_DATA_PATH = "./src/test/java/com/google/phonenumbers/migrator/testing/testData/";

  @Test
  public void performAllMigrations_expectMigrations() throws IOException {
    String recipesPath = TEST_DATA_PATH + "testRecipesFile.csv";
    String numbersPath = TEST_DATA_PATH + "testNumbersFile.txt";
    MigrationJob job = MigrationFactory
        .createMigration(Paths.get(numbersPath), "GB", Paths.get(recipesPath));

<<<<<<< HEAD
    ImmutableMap<RangeSpecification, String> migratedNums = job.performAllMigrations();
    assertThat(migratedNums).isNotEmpty();
    assertThat(job.getRawNumberRange()).containsAtLeastElementsIn(migratedNums.values());
=======
    Stream<DigitSequence> noMatchesRange = job.getAllMigratableNumbers();
    assertThat(noMatchesRange.collect(Collectors.toList())).isEmpty();
>>>>>>> dd43627a
  }

  @Test
  public void performAllMigrations_noRecipesFromRegion_expectNoMigrations() throws IOException {
    String recipesPath = TEST_DATA_PATH + "testRecipesFile.csv";
    String numbersPath = TEST_DATA_PATH + "testNumbersFile.txt";
    MigrationJob job = MigrationFactory
        .createMigration(Paths.get(numbersPath), "US", Paths.get(recipesPath));

<<<<<<< HEAD
    ImmutableMap<RangeSpecification, String> migratedNums = job.performAllMigrations();
    assertThat(migratedNums).isEmpty();
=======
    List<DigitSequence> noMatchesRange = job.getAllMigratableNumbers().collect(Collectors.toList());
    assertThat(noMatchesRange)
        .containsExactlyElementsIn(job.getNumberRange().asRanges().stream()
            .map(Range::lowerEndpoint)
            .collect(Collectors.toList()));
>>>>>>> dd43627a
  }

  @Test
  public void performSingleMigration_unsupportedRecipeKey_expectException() throws IOException {
    String recipesPath = TEST_DATA_PATH + "testRecipesFile.csv";
    String numbersPath = TEST_DATA_PATH + "testNumbersFile.txt";
    MigrationJob job = MigrationFactory
        .createMigration(Paths.get(numbersPath), "US", Paths.get(recipesPath));

    RangeSpecification testRangeSpec = RangeSpecification.from(DigitSequence.of("123"));
    RangeKey invalidKey = RangeKey.create(testRangeSpec, Collections.singleton(3));

    try {
      job.performSingleRecipeMigration(invalidKey);
      Assert.fail("Expected RuntimeException and did not receive");
    } catch (RuntimeException e) {
      assertThat(e).isInstanceOf(IllegalArgumentException.class);
      assertThat(e).hasMessageThat().contains(invalidKey.toString());
    }
  }

  @Test
  public void performSingleMigration_validKey_expectMigration() throws IOException {
    String recipesPath = TEST_DATA_PATH + "testRecipesFile.csv";
    String numbersPath = TEST_DATA_PATH + "testNumbersFile.txt";
    MigrationJob job = MigrationFactory
        .createMigration(Paths.get(numbersPath), "GB", Paths.get(recipesPath));

    RangeSpecification testRangeSpec = RangeSpecification.from(DigitSequence.of("12"));
    RangeKey validKey = RangeKey.create(testRangeSpec, Collections.singleton(5));

<<<<<<< HEAD
    ImmutableMap<RangeSpecification, String> migratedNums = job.performSingleRecipeMigration(validKey);
    assertThat(migratedNums).isNotEmpty();
    assertThat(job.getRawNumberRange()).containsAtLeastElementsIn(migratedNums.values());
  }

  @Test
  public void performMigration_invalidOldFormatValue_expectException() throws IOException {
    String recipesPath = TEST_DATA_PATH + "testRecipesFile.csv";
    MigrationJob job = MigrationFactory
        .createMigration("13321", "GB", Paths.get(recipesPath));

    RangeSpecification testRangeSpec = RangeSpecification.from(DigitSequence.of("13"));
    RangeKey recipeKey = RangeKey.create(testRangeSpec, Collections.singleton(5));

    try {
      job.performSingleRecipeMigration(recipeKey);
      Assert.fail("Expected RuntimeException and did not receive");
    } catch (RuntimeException e) {
      assertThat(e).isInstanceOf(IllegalArgumentException.class);
      assertThat(e).hasMessageThat().contains("Old Format");
    }
  }

  @Test
  public void performMultipleMigration_nextRecipeNotFound_expectException() throws IOException {
    String recipesPath = TEST_DATA_PATH + "testRecipesFile.csv";
    String staleNumber = "10321";
    MigrationJob job = MigrationFactory
        .createMigration(staleNumber, "GB", Paths.get(recipesPath));

    RangeSpecification testRangeSpec = RangeSpecification.from(DigitSequence.of("10"));
    RangeKey recipeKey = RangeKey.create(testRangeSpec, Collections.singleton(5));

    try {
      job.performSingleRecipeMigration(recipeKey);
      Assert.fail("Expected RuntimeException and did not receive");
    } catch (RuntimeException e) {
      assertThat(e).isInstanceOf(RuntimeException.class);
      assertThat(e).hasMessageThat().contains("multiple migration");
      assertThat(e).hasMessageThat().contains(staleNumber);
    }
  }

  @Test
  public void performMultipleMigration_expectMigration() throws IOException {
    String recipesPath = TEST_DATA_PATH + "testRecipesFile.csv";
    String staleNumber = "15321";
    MigrationJob job = MigrationFactory
        .createMigration(staleNumber, "GB", Paths.get(recipesPath));

    RangeSpecification testRangeSpec = RangeSpecification.from(DigitSequence.of("15"));
    RangeKey recipeKey = RangeKey.create(testRangeSpec, Collections.singleton(5));

    ImmutableMap<RangeSpecification, String> migratedNums = job.performSingleRecipeMigration(recipeKey);
    assertThat(migratedNums).isNotEmpty();
    assertThat(migratedNums.keySet()).containsExactly(RangeSpecification.parse("130211"));
=======
    MigrationJob job = MigrationFactory.createMigration("123", "GB", Paths.get(recipesPath));
    assertThat(job.getMigratableNumbers(validKey).collect(Collectors.toList())).isEmpty();
>>>>>>> dd43627a
  }
}<|MERGE_RESOLUTION|>--- conflicted
+++ resolved
@@ -17,20 +17,13 @@
 
 import static com.google.common.truth.Truth.assertThat;
 
-<<<<<<< HEAD
 import com.google.common.collect.ImmutableMap;
-=======
-import com.google.common.collect.Range;
->>>>>>> dd43627a
 import com.google.i18n.phonenumbers.metadata.DigitSequence;
 import com.google.i18n.phonenumbers.metadata.RangeSpecification;
 import com.google.i18n.phonenumbers.metadata.table.RangeKey;
 import java.io.IOException;
 import java.nio.file.Paths;
 import java.util.Collections;
-import java.util.List;
-import java.util.stream.Collectors;
-import java.util.stream.Stream;
 import org.junit.Assert;
 import org.junit.Test;
 import org.junit.runner.RunWith;
@@ -48,14 +41,9 @@
     MigrationJob job = MigrationFactory
         .createMigration(Paths.get(numbersPath), "GB", Paths.get(recipesPath));
 
-<<<<<<< HEAD
-    ImmutableMap<RangeSpecification, String> migratedNums = job.performAllMigrations();
+    ImmutableMap<DigitSequence, String> migratedNums = job.performAllMigrations();
     assertThat(migratedNums).isNotEmpty();
     assertThat(job.getRawNumberRange()).containsAtLeastElementsIn(migratedNums.values());
-=======
-    Stream<DigitSequence> noMatchesRange = job.getAllMigratableNumbers();
-    assertThat(noMatchesRange.collect(Collectors.toList())).isEmpty();
->>>>>>> dd43627a
   }
 
   @Test
@@ -65,16 +53,8 @@
     MigrationJob job = MigrationFactory
         .createMigration(Paths.get(numbersPath), "US", Paths.get(recipesPath));
 
-<<<<<<< HEAD
-    ImmutableMap<RangeSpecification, String> migratedNums = job.performAllMigrations();
+    ImmutableMap<DigitSequence, String> migratedNums = job.performAllMigrations();
     assertThat(migratedNums).isEmpty();
-=======
-    List<DigitSequence> noMatchesRange = job.getAllMigratableNumbers().collect(Collectors.toList());
-    assertThat(noMatchesRange)
-        .containsExactlyElementsIn(job.getNumberRange().asRanges().stream()
-            .map(Range::lowerEndpoint)
-            .collect(Collectors.toList()));
->>>>>>> dd43627a
   }
 
   @Test
@@ -106,8 +86,7 @@
     RangeSpecification testRangeSpec = RangeSpecification.from(DigitSequence.of("12"));
     RangeKey validKey = RangeKey.create(testRangeSpec, Collections.singleton(5));
 
-<<<<<<< HEAD
-    ImmutableMap<RangeSpecification, String> migratedNums = job.performSingleRecipeMigration(validKey);
+    ImmutableMap<DigitSequence, String> migratedNums = job.performSingleRecipeMigration(validKey);
     assertThat(migratedNums).isNotEmpty();
     assertThat(job.getRawNumberRange()).containsAtLeastElementsIn(migratedNums.values());
   }
@@ -160,12 +139,8 @@
     RangeSpecification testRangeSpec = RangeSpecification.from(DigitSequence.of("15"));
     RangeKey recipeKey = RangeKey.create(testRangeSpec, Collections.singleton(5));
 
-    ImmutableMap<RangeSpecification, String> migratedNums = job.performSingleRecipeMigration(recipeKey);
+    ImmutableMap<DigitSequence, String> migratedNums = job.performSingleRecipeMigration(recipeKey);
     assertThat(migratedNums).isNotEmpty();
-    assertThat(migratedNums.keySet()).containsExactly(RangeSpecification.parse("130211"));
-=======
-    MigrationJob job = MigrationFactory.createMigration("123", "GB", Paths.get(recipesPath));
-    assertThat(job.getMigratableNumbers(validKey).collect(Collectors.toList())).isEmpty();
->>>>>>> dd43627a
+    assertThat(migratedNums.keySet()).containsExactly(DigitSequence.of("130211"));
   }
 }