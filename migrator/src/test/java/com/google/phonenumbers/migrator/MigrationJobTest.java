/*
 * Copyright (C) 2020 The Libphonenumber Authors.
 *
 * Licensed under the Apache License, Version 2.0 (the "License");
 * you may not use this file except in compliance with the License.
 * You may obtain a copy of the License at
 *
 * http://www.apache.org/licenses/LICENSE-2.0
 *
 * Unless required by applicable law or agreed to in writing, software
 * distributed under the License is distributed on an "AS IS" BASIS,
 * WITHOUT WARRANTIES OR CONDITIONS OF ANY KIND, either express or implied.
 * See the License for the specific language governing permissions and
 * limitations under the License.
 */
package com.google.phonenumbers.migrator;

import static com.google.common.truth.Truth.assertThat;
import static com.google.common.truth.Truth8.assertThat;

import com.google.common.collect.ImmutableList;
import com.google.i18n.phonenumbers.metadata.DigitSequence;
import com.google.i18n.phonenumbers.metadata.RangeSpecification;
import com.google.i18n.phonenumbers.metadata.table.CsvTable;
import com.google.i18n.phonenumbers.metadata.table.RangeKey;
import com.google.phonenumbers.migrator.MigrationJob.MigrationReport;
import java.io.IOException;
import java.nio.file.Files;
import java.nio.file.Path;
import java.nio.file.Paths;
import java.util.Collections;
import java.util.Optional;
import java.util.stream.Collectors;
import org.junit.Assert;
import org.junit.Test;
import org.junit.runner.RunWith;
import org.junit.runners.JUnit4;

@RunWith(JUnit4.class)
public class MigrationJobTest {

  private static final String COUNTRY_CODE = "44";
  private static final String TEST_DATA_PATH = "./src/test/java/com/google/phonenumbers/migrator/testing/testData/";

  @Test
  public void customRecipesMigration_expectMigrations() throws IOException {
    String recipesPath = TEST_DATA_PATH + "testRecipesFile.csv";
    String numbersPath = TEST_DATA_PATH + "testNumbersFile.txt";
    MigrationJob job = MigrationFactory
<<<<<<< HEAD
        .createCustomRecipeMigration(Paths.get(numbersPath), countryCode, Paths.get(recipesPath));
=======
        .createMigration(Paths.get(numbersPath), COUNTRY_CODE, Paths.get(recipesPath));
>>>>>>> cf54c9e1

    MigrationReport report = job.getMigrationReportForCountry();
    assertThat(report.getValidMigrations()).isNotEmpty();
  }

  @Test
  public void customRecipesMigration_noRecipesFromCountry_expectNoMigrations() throws IOException {
    String recipesPath = TEST_DATA_PATH + "testRecipesFile.csv";
    String numbersPath = TEST_DATA_PATH + "testNumbersFile.txt";
    String unsupportedCountry = "1";
    MigrationJob job = MigrationFactory
<<<<<<< HEAD
        .createCustomRecipeMigration(Paths.get(numbersPath), countryCode, Paths.get(recipesPath));
=======
        .createMigration(Paths.get(numbersPath), unsupportedCountry, Paths.get(recipesPath));
>>>>>>> cf54c9e1

    MigrationReport report = job.getMigrationReportForCountry();
    assertThat(report.getValidMigrations()).isEmpty();
  }

  @Test
  public void customRecipes_singleMigration_unsupportedRecipeKey_expectException() throws IOException {
    String recipesPath = TEST_DATA_PATH + "testRecipesFile.csv";
    String numbersPath = TEST_DATA_PATH + "testNumbersFile.txt";
    MigrationJob job = MigrationFactory
<<<<<<< HEAD
        .createCustomRecipeMigration(Paths.get(numbersPath), countryCode, Paths.get(recipesPath));
=======
        .createMigration(Paths.get(numbersPath), COUNTRY_CODE, Paths.get(recipesPath));
>>>>>>> cf54c9e1

    RangeSpecification testRecipePrefix = RangeSpecification.from(DigitSequence.of("123"));
    int testRecipeLength = 3;
    RangeKey invalidKey = RangeKey.create(testRecipePrefix, Collections.singleton(testRecipeLength));

    try {
      job.getMigrationReportForRecipe(invalidKey);
      Assert.fail("Expected RuntimeException and did not receive");
    } catch (IllegalArgumentException e) {
      assertThat(e).isInstanceOf(IllegalArgumentException.class);
      assertThat(e).hasMessageThat().contains(invalidKey.toString());
    }
  }

  @Test
  public void customRecipes_singleMigration_validKey_expectMigration() throws IOException {
    String recipesPath = TEST_DATA_PATH + "testRecipesFile.csv";
    String numbersPath = TEST_DATA_PATH + "testNumbersFile.txt";
    MigrationJob job = MigrationFactory
<<<<<<< HEAD
        .createCustomRecipeMigration(Paths.get(numbersPath), countryCode, Paths.get(recipesPath));
=======
        .createMigration(Paths.get(numbersPath), COUNTRY_CODE, Paths.get(recipesPath));
>>>>>>> cf54c9e1

    RangeSpecification testRecipePrefix = RangeSpecification.from(DigitSequence.of("12"));
    int testRecipeLength = 5;
    RangeKey validKey = RangeKey.create(testRecipePrefix, Collections.singleton(testRecipeLength));

    Optional<MigrationReport> migratedNums = job.getMigrationReportForRecipe(validKey);
    assertThat(migratedNums).isPresent();
  }

  @Test
  public void customRecipes_invalidOldFormatValue_expectException() throws IOException {
    String recipesPath = TEST_DATA_PATH + "testRecipesFile.csv";
    MigrationJob job = MigrationFactory
<<<<<<< HEAD
        .createCustomRecipeMigration("13321", "44", Paths.get(recipesPath));
=======
        .createMigration("13321", COUNTRY_CODE, Paths.get(recipesPath));
>>>>>>> cf54c9e1

    RangeSpecification testRecipePrefix = RangeSpecification.from(DigitSequence.of("13"));
    int testRecipeLength = 5;
    RangeKey recipeKey = RangeKey.create(testRecipePrefix, Collections.singleton(testRecipeLength));

    try {
      job.getMigrationReportForRecipe(recipeKey);
      Assert.fail("Expected RuntimeException and did not receive");
    } catch (RuntimeException e) {
      assertThat(e).isInstanceOf(IllegalArgumentException.class);
      assertThat(e).hasMessageThat().contains("Old Format");
    }
  }

  @Test
  public void customRecipe_multipleMigration_nextRecipeNotFound_expectException() throws IOException {
    String recipesPath = TEST_DATA_PATH + "testRecipesFile.csv";
    String staleNumber = "10321";
    MigrationJob job = MigrationFactory
<<<<<<< HEAD
        .createCustomRecipeMigration(staleNumber, "44", Paths.get(recipesPath));
=======
        .createMigration(staleNumber, COUNTRY_CODE, Paths.get(recipesPath));
>>>>>>> cf54c9e1

    RangeSpecification testRecipePrefix = RangeSpecification.from(DigitSequence.of("10"));
    int testRecipeLength = 5;
    RangeKey recipeKey = RangeKey.create(testRecipePrefix, Collections.singleton(testRecipeLength));

    try {
      job.getMigrationReportForRecipe(recipeKey);
      Assert.fail("Expected RuntimeException and did not receive");
    } catch (RuntimeException e) {
      assertThat(e).isInstanceOf(RuntimeException.class);
      assertThat(e).hasMessageThat().contains("multiple migration");
      assertThat(e).hasMessageThat().contains(staleNumber);
    }
  }

  @Test
  public void customRecipe_multipleMigration_expectMigration() throws IOException {
    String recipesPath = TEST_DATA_PATH + "testRecipesFile.csv";
    String staleNumber = "15321";
    String migratedNumber = "130211";
    MigrationJob job = MigrationFactory
<<<<<<< HEAD
        .createCustomRecipeMigration(staleNumber, countryCode, Paths.get(recipesPath));
=======
        .createMigration(staleNumber, COUNTRY_CODE, Paths.get(recipesPath));
>>>>>>> cf54c9e1

    RangeSpecification testRecipePrefix = RangeSpecification.from(DigitSequence.of("15"));
    int testRecipeLength = 5;
    RangeKey recipeKey = RangeKey.create(testRecipePrefix, Collections.singleton(testRecipeLength));

    MigrationReport migratedNums = job.getMigrationReportForRecipe(recipeKey)
        .orElseThrow(() -> new RuntimeException("Migration was expected but from found"));

    assertThat(migratedNums.getValidMigrations().stream().map(MigrationResult::getMigratedNumber)
        .collect(Collectors.toList()))
        .containsExactly(DigitSequence.of(migratedNumber));
  }

  @Test
  public void standardMigration_invalidNumberNoRecipe_expectNoMigration() throws IOException {
    String invalidNumber = "1234567";
    MigrationJob job = MigrationFactory.createMigration(invalidNumber, COUNTRY_CODE);

    MigrationReport report = job.getMigrationReportForCountry();
    assertThat(report.getValidUntouchedEntries()).isEmpty();
    assertThat(report.getUntouchedEntries().stream().map(MigrationEntry::getOriginalNumber))
        .containsExactly(invalidNumber);
  }

  @Test
  public void standardMigration_numberAlreadyValid_expectNoMigration() throws IOException {
    String alreadyValidNumber = "84701234567";
    String vietnamCode = "84";
    MigrationJob job = MigrationFactory.createMigration(alreadyValidNumber, vietnamCode);

    MigrationReport report = job.getMigrationReportForCountry();
    assertThat(report.getValidMigrations()).isEmpty();
    assertThat(report.getValidUntouchedEntries().stream().map(MigrationEntry::getOriginalNumber))
        .containsExactly(alreadyValidNumber);
  }

  @Test
  public void standardMigration_migratableNumber_expectMigration() throws IOException {
    String alreadyValidNumber = "841201234567";
    String vietnamCode = "84";
    MigrationJob job = MigrationFactory.createMigration(alreadyValidNumber, vietnamCode);

    MigrationReport report = job.getMigrationReportForCountry();
    assertThat(report.getValidMigrations().stream().map(res -> res.getMigrationEntry().getOriginalNumber()))
        .containsExactly(alreadyValidNumber);
  }

  @Test
  public void standardMigration_invalidMigration_expectInvalidMigration() throws IOException {
    Path recipesPath = Paths.get(TEST_DATA_PATH + "testRecipesFile.csv");
    DigitSequence migratingNumber = DigitSequence.of("12345");

    ImmutableList<MigrationEntry> numberRanges = ImmutableList
        .of(MigrationEntry.create(migratingNumber, migratingNumber.toString()));
    CsvTable<RangeKey> recipes = MigrationFactory
        .importRecipes(Files.newInputStream(recipesPath));

    MetadataZipFileReader metadata = MetadataZipFileReader.of(MigrationFactory.class
        .getResourceAsStream(MigrationFactory.METADATA_ZIPFILE));
    CsvTable<RangeKey> ranges = metadata.importCsvTable(DigitSequence.of(COUNTRY_CODE))
        .orElseThrow(RuntimeException::new);

    MigrationJob job =
        new MigrationJob(numberRanges, DigitSequence.of(COUNTRY_CODE), recipes, ranges);

    MigrationReport report = job.getMigrationReportForCountry();
    assertThat(report.getValidMigrations()).isEmpty();
    assertThat(report.getInvalidMigrations().stream().map(MigrationResult::getOriginalNumber))
        .containsExactly(migratingNumber.toString());
  }
}<|MERGE_RESOLUTION|>--- conflicted
+++ resolved
@@ -47,11 +47,7 @@
     String recipesPath = TEST_DATA_PATH + "testRecipesFile.csv";
     String numbersPath = TEST_DATA_PATH + "testNumbersFile.txt";
     MigrationJob job = MigrationFactory
-<<<<<<< HEAD
-        .createCustomRecipeMigration(Paths.get(numbersPath), countryCode, Paths.get(recipesPath));
-=======
-        .createMigration(Paths.get(numbersPath), COUNTRY_CODE, Paths.get(recipesPath));
->>>>>>> cf54c9e1
+        .createCustomRecipeMigration(Paths.get(numbersPath), COUNTRY_CODE, Paths.get(recipesPath));
 
     MigrationReport report = job.getMigrationReportForCountry();
     assertThat(report.getValidMigrations()).isNotEmpty();
@@ -63,11 +59,7 @@
     String numbersPath = TEST_DATA_PATH + "testNumbersFile.txt";
     String unsupportedCountry = "1";
     MigrationJob job = MigrationFactory
-<<<<<<< HEAD
-        .createCustomRecipeMigration(Paths.get(numbersPath), countryCode, Paths.get(recipesPath));
-=======
-        .createMigration(Paths.get(numbersPath), unsupportedCountry, Paths.get(recipesPath));
->>>>>>> cf54c9e1
+        .createCustomRecipeMigration(Paths.get(numbersPath), unsupportedCountry, Paths.get(recipesPath));
 
     MigrationReport report = job.getMigrationReportForCountry();
     assertThat(report.getValidMigrations()).isEmpty();
@@ -78,11 +70,7 @@
     String recipesPath = TEST_DATA_PATH + "testRecipesFile.csv";
     String numbersPath = TEST_DATA_PATH + "testNumbersFile.txt";
     MigrationJob job = MigrationFactory
-<<<<<<< HEAD
-        .createCustomRecipeMigration(Paths.get(numbersPath), countryCode, Paths.get(recipesPath));
-=======
-        .createMigration(Paths.get(numbersPath), COUNTRY_CODE, Paths.get(recipesPath));
->>>>>>> cf54c9e1
+        .createCustomRecipeMigration(Paths.get(numbersPath), COUNTRY_CODE, Paths.get(recipesPath));
 
     RangeSpecification testRecipePrefix = RangeSpecification.from(DigitSequence.of("123"));
     int testRecipeLength = 3;
@@ -102,11 +90,7 @@
     String recipesPath = TEST_DATA_PATH + "testRecipesFile.csv";
     String numbersPath = TEST_DATA_PATH + "testNumbersFile.txt";
     MigrationJob job = MigrationFactory
-<<<<<<< HEAD
-        .createCustomRecipeMigration(Paths.get(numbersPath), countryCode, Paths.get(recipesPath));
-=======
-        .createMigration(Paths.get(numbersPath), COUNTRY_CODE, Paths.get(recipesPath));
->>>>>>> cf54c9e1
+        .createCustomRecipeMigration(Paths.get(numbersPath), COUNTRY_CODE, Paths.get(recipesPath));
 
     RangeSpecification testRecipePrefix = RangeSpecification.from(DigitSequence.of("12"));
     int testRecipeLength = 5;
@@ -120,11 +104,7 @@
   public void customRecipes_invalidOldFormatValue_expectException() throws IOException {
     String recipesPath = TEST_DATA_PATH + "testRecipesFile.csv";
     MigrationJob job = MigrationFactory
-<<<<<<< HEAD
-        .createCustomRecipeMigration("13321", "44", Paths.get(recipesPath));
-=======
-        .createMigration("13321", COUNTRY_CODE, Paths.get(recipesPath));
->>>>>>> cf54c9e1
+        .createCustomRecipeMigration("13321", COUNTRY_CODE, Paths.get(recipesPath));
 
     RangeSpecification testRecipePrefix = RangeSpecification.from(DigitSequence.of("13"));
     int testRecipeLength = 5;
@@ -144,11 +124,7 @@
     String recipesPath = TEST_DATA_PATH + "testRecipesFile.csv";
     String staleNumber = "10321";
     MigrationJob job = MigrationFactory
-<<<<<<< HEAD
-        .createCustomRecipeMigration(staleNumber, "44", Paths.get(recipesPath));
-=======
-        .createMigration(staleNumber, COUNTRY_CODE, Paths.get(recipesPath));
->>>>>>> cf54c9e1
+        .createCustomRecipeMigration(staleNumber, COUNTRY_CODE, Paths.get(recipesPath));
 
     RangeSpecification testRecipePrefix = RangeSpecification.from(DigitSequence.of("10"));
     int testRecipeLength = 5;
@@ -170,11 +146,7 @@
     String staleNumber = "15321";
     String migratedNumber = "130211";
     MigrationJob job = MigrationFactory
-<<<<<<< HEAD
-        .createCustomRecipeMigration(staleNumber, countryCode, Paths.get(recipesPath));
-=======
-        .createMigration(staleNumber, COUNTRY_CODE, Paths.get(recipesPath));
->>>>>>> cf54c9e1
+        .createCustomRecipeMigration(staleNumber, COUNTRY_CODE, Paths.get(recipesPath));
 
     RangeSpecification testRecipePrefix = RangeSpecification.from(DigitSequence.of("15"));
     int testRecipeLength = 5;
@@ -238,11 +210,12 @@
         .orElseThrow(RuntimeException::new);
 
     MigrationJob job =
-        new MigrationJob(numberRanges, DigitSequence.of(COUNTRY_CODE), recipes, ranges);
+        new MigrationJob(numberRanges, DigitSequence.of(COUNTRY_CODE), recipes, ranges, false);
 
     MigrationReport report = job.getMigrationReportForCountry();
     assertThat(report.getValidMigrations()).isEmpty();
-    assertThat(report.getInvalidMigrations().stream().map(MigrationResult::getOriginalNumber))
+    assertThat(report.getInvalidMigrations().stream()
+        .map(result -> result.getMigrationEntry().getOriginalNumber()))
         .containsExactly(migratingNumber.toString());
   }
 }