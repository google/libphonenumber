--- conflicted
+++ resolved
@@ -20,6 +20,7 @@
 import com.google.common.collect.RangeSet;
 import com.google.common.collect.TreeRangeSet;
 import com.google.i18n.phonenumbers.metadata.DigitSequence;
+import com.google.i18n.phonenumbers.metadata.RangeSpecification;
 import com.google.i18n.phonenumbers.metadata.i18n.PhoneRegion;
 import com.google.i18n.phonenumbers.metadata.table.Column;
 import com.google.i18n.phonenumbers.metadata.table.CsvTable;
@@ -59,15 +60,11 @@
     return recipesTable;
   }
 
-<<<<<<< HEAD
   public RangeTable getRecipesRangeTable() {
     return RecipesTableSchema.toRangeTable(recipesTable);
   }
 
-  public ImmutableMap<RangeSpecification, String> getNumberRangeMap() {
-=======
   public ImmutableMap<DigitSequence, String> getNumberRangeMap() {
->>>>>>> dd43627a
     return numberRangeMap;
   }
 
@@ -92,49 +89,42 @@
    * Retrieves all migratable numbers from the numberRange and attempts to migrate them with recipes
    * from the recipesTable that belong to the given region code.
    */
-  public ImmutableMap<RangeSpecification, String> performAllMigrations() {
-    ImmutableMap.Builder<RangeSpecification, String> migratedToStaleMap = ImmutableMap.builder();
+  public ImmutableMap<DigitSequence, String> performAllMigrations() {
+    ImmutableMap.Builder<DigitSequence, String> migratedToStaleMap = ImmutableMap.builder();
+    Stream<DigitSequence> migratableRange = MigrationUtils
+        .getMigratableRegionRange(getRecipesRangeTable(), regionCode, getNumberRange());
 
-    for (RangeSpecification staleMinimalRange : MigrationUtils
-        .getMigratableRegionRange(getRecipesRangeTable(), regionCode, getNumberRange())
-        .asRangeSpecifications()) {
+
+    migratableRange.forEach(staleNumber -> {
       ImmutableMap<Column<?>, Object> matchingRecipe = MigrationUtils
-          .findMatchingRecipe(getRecipesRangeTable(), regionCode, staleMinimalRange)
+          .findMatchingRecipe(getRecipesRangeTable(), regionCode, staleNumber)
           // can never be thrown here because every staleNumber is from the migratableNumbers set
           .orElseThrow(RuntimeException::new);
 
-      MigrationUtils.getNumbersFromMinimalRange(numberRangeMap, staleMinimalRange)
-          .forEach(staleNumber -> migratedToStaleMap
-              .putAll(migrate(staleNumber, matchingRecipe, staleNumber)));
-    }
+      migratedToStaleMap.putAll(migrate(staleNumber, matchingRecipe, staleNumber));
+    });
 
     // TODO: create MigrationReport class holding details of migration and return it here instead
     return migratedToStaleMap.build();
   }
 
   /**
-<<<<<<< HEAD
    * Retrieves all migratable numbers from the numberRange that can be migrated using the given
    * recipeKey and attempts to migrate them with recipes from the recipesTable that belong to the
    * given region code.
    */
-  public ImmutableMap<RangeSpecification, String> performSingleRecipeMigration(RangeKey recipeKey) {
-    ImmutableMap.Builder<RangeSpecification, String> migratedToStaleMap = ImmutableMap.builder();
-    RangeTree migratableRange = MigrationUtils
-        .getMigratableRecipeRange(getRecipesCsvTable(), recipeKey, getNumberRange())
-        .intersect(MigrationUtils
-            .getMigratableRegionRange(getRecipesRangeTable(), regionCode, getNumberRange()));
+  public ImmutableMap<DigitSequence, String> performSingleRecipeMigration(RangeKey recipeKey) {
+    ImmutableMap.Builder<DigitSequence, String> migratedToStaleMap = ImmutableMap.builder();
+    Stream<DigitSequence> migratableRange = MigrationUtils
+        .getMigratableRecipeRange(getRecipesCsvTable(), recipeKey, getNumberRange());
 
-    for (RangeSpecification staleMinimalRange : migratableRange.asRangeSpecifications()) {
-      ImmutableMap<Column<?>, Object> matchingRecipe = MigrationUtils
-          .findMatchingRecipe(getRecipesRangeTable(), regionCode, staleMinimalRange)
-          // can never be thrown here because every staleNumber is from the migratableNumbers set
-          .orElseThrow(RuntimeException::new);
+    if (!getRecipesCsvTable().getRow(recipeKey).get(RecipesTableSchema.REGION_CODE).equals(regionCode)) {
+      return migratedToStaleMap.build();
+    }
 
-      MigrationUtils.getNumbersFromMinimalRange(numberRangeMap, staleMinimalRange)
-          .forEach(staleNumber -> migratedToStaleMap
-              .putAll(migrate(staleNumber, matchingRecipe, staleNumber)));
-    }
+    migratableRange.forEach(staleNumber -> {
+      migratedToStaleMap.putAll(migrate(staleNumber, getRecipesCsvTable().getRow(recipeKey), staleNumber));
+    });
 
     // TODO: create MigrationReport class holding details of migration and return it here instead
     return migratedToStaleMap.build();
@@ -153,36 +143,13 @@
    * @throws RuntimeException when the given recipe is not a final migration and a recipe cannot be
    * found in the recipesTable to match the resulting number from the initial migrating recipe.
    */
-  private ImmutableMap<RangeSpecification, String> migrate(RangeSpecification migratingNumber,
-      ImmutableMap<Column<?>, Object> recipeRow, RangeSpecification originalNumber) {
+  private ImmutableMap<DigitSequence, String> migrate(DigitSequence migratingNumber,
+      ImmutableMap<Column<?>, Object> recipeRow,
+      DigitSequence originalNumber) {
     String oldFormat = (String) recipeRow.get(RecipesTableSchema.OLD_FORMAT);
     String newFormat = (String) recipeRow.get(RecipesTableSchema.NEW_FORMAT);
 
-    if (!RangeSpecification.parse(oldFormat).matches(migratingNumber.max())) {
-=======
-   * Returns the sub range of numbers within numberRange that can be migrated using any recipe from
-   * the {@link CsvTable} recipesTable that matches the specified BCP-47 region code. This method
-   * will not perform migrations and as a result, the validity of migrations using the given
-   * recipesTable cannot be verified.
-   */
-  public Stream<DigitSequence> getAllMigratableNumbers() {
-    return RecipesTableSchema.toRangeTable(recipesTable)
-        .getRanges(RecipesTableSchema.REGION_CODE, regionCode).asRangeSet()
-        .intersection(getNumberRange()).asRanges().stream().map(Range::lowerEndpoint);
-  }
-
-  /**
-   * Returns the sub range of numbers within numberRange that can be migrated using the given
-   * recipe. This method will not perform migrations and as a result, the validity of migrations
-   * using the given recipe cannot be verified.
-   *
-   * @param recipeKey: the key of the recipe that is being checked
-   * @throws IllegalArgumentException if there is no row in the recipesTable with the given
-   * recipeKey
-   */
-  public Stream<DigitSequence> getMigratableNumbers(RangeKey recipeKey) {
-    if (!recipesTable.containsRow(recipeKey)) {
->>>>>>> dd43627a
+    if (!RangeSpecification.parse(oldFormat).matches(migratingNumber)) {
       throw new IllegalArgumentException(
           "value '" + oldFormat + "' in column 'Old Format' cannot be"
               + " represented by its given recipe key (Old Prefix + Old Length)");
@@ -209,25 +176,20 @@
         newFormatPointer++;
       }
     }
-<<<<<<< HEAD
 
     if (!(boolean) recipeRow.get(RecipesTableSchema.IS_FINAL_MIGRATION)) {
       ImmutableMap<Column<?>, Object> nextRecipeRow =
           MigrationUtils.findMatchingRecipe(getRecipesRangeTable(), regionCode,
-              RangeSpecification.parse(newString.toString()))
+              DigitSequence.of(newString.toString()))
               .orElseThrow(() -> new RuntimeException(
                   "A multiple migration was required for the stale number '" + originalNumber
                       + "' but no other recipe could be found after migrating the number into +"
                       + newString));
 
-      return migrate(RangeSpecification.parse(newString.toString()), nextRecipeRow, originalNumber);
+      return migrate(DigitSequence.of(newString.toString()), nextRecipeRow, originalNumber);
     }
 
     return ImmutableMap
-        .of(RangeSpecification.parse(newString.toString()), numberRangeMap.get(originalNumber));
-=======
-    return recipeKey.asRangeTree().asRangeSet().intersection(getNumberRange()).asRanges().stream()
-        .map(Range::lowerEndpoint);
->>>>>>> dd43627a
+        .of(DigitSequence.of(newString.toString()), numberRangeMap.get(originalNumber));
   }
 }