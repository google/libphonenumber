/*
 * Copyright (C) 2020 The Libphonenumber Authors.
 *
 * Licensed under the Apache License, Version 2.0 (the "License");
 * you may not use this file except in compliance with the License.
 * You may obtain a copy of the License at
 *
 * http://www.apache.org/licenses/LICENSE-2.0
 *
 * Unless required by applicable law or agreed to in writing, software
 * distributed under the License is distributed on an "AS IS" BASIS,
 * WITHOUT WARRANTIES OR CONDITIONS OF ANY KIND, either express or implied.
 * See the License for the specific language governing permissions and
 * limitations under the License.
 */
package com.google.phonenumbers.migrator;

import com.google.i18n.phonenumbers.metadata.DigitSequence;
import com.google.i18n.phonenumbers.metadata.RangeSpecification;
import com.google.i18n.phonenumbers.metadata.table.RangeKey;
import java.io.IOException;
import java.nio.file.Paths;
<<<<<<< HEAD
import java.util.Collections;
import java.util.Scanner;
=======
>>>>>>> 4c99074b
import picocli.CommandLine;
import picocli.CommandLine.ArgGroup;
import picocli.CommandLine.Command;
import picocli.CommandLine.Help.Ansi;
import picocli.CommandLine.Option;

@Command(name = "Command Line Migrator Tool:",
    description =  "Please enter a path to a text file containing E.164 phone numbers "
      + "(e.g. +1234567891, +1234568890) from the same region or a single E.164 number as "
      + "well as the corresponding two digit BCP-47 region code (e.g. GB, US) to begin migrations.\n")
public final class CommandLineMain {

  @ArgGroup(multiplicity = "1")
  NumberInputType numberInput;

  static class NumberInputType {
    @Option(names = {"-n", "--number"},
        description = "Single E.164 phone number to migrate (e.g. \"+1234567890\") or an internationally formatted "
            + "number starting with '+' (e.g. \"+12 (345) 67-890\") which will have any non-digit characters after "
            + "the leading '+' removed for processing.")
    String number;

    @Option(names = {"-f", "--file"},
        description = "Text file to be migrated which contains one E.164 phone "
            + "number per line")
    String file;
  }

  @Option(names = {"-r", "--region"},
      required = true,
      description = "The two digit BCP-47 region code the given phone number(s) belong to (e.g. GB)")
  String regionCode;

  @Option(names = {"-h", "--help"}, description = "Display help", usageHelp = true)
  boolean help;

  public static void main(String[] args) throws IOException {
    CommandLineMain clm = CommandLine.populateCommand(new CommandLineMain(), args);
    if (clm.help) {
      CommandLine.usage(clm, System.out, Ansi.AUTO);
    }

<<<<<<< HEAD
      System.out.println(migrationJob.getRecipesCsvTable());
      System.out.println(migrationJob.getNumberRange());
      System.out.println("");
      RangeKey key = RangeKey.create(RangeSpecification.from(DigitSequence.of("84120")), Collections.singleton(12));
      System.out.println(key);
      System.out.println(migrationJob.performSingleRecipeMigration(key));
      System.out.println(migrationJob.performAllMigrations());
=======
    MigrationJob migrationJob;
    if (clm.numberInput.number != null) {
      migrationJob = MigrationFactory.createMigration(clm.numberInput.number, clm.regionCode);
    } else {
      migrationJob = MigrationFactory.createMigration(Paths.get(clm.numberInput.file), clm.regionCode);
>>>>>>> 4c99074b
    }

    System.out.println(migrationJob.getRecipesTable());
    System.out.println(migrationJob.getNumberRange());
    System.out.println(migrationJob.getRegionCode());
    System.out.println(migrationJob.getAllMigratableNumbers());
  }
}<|MERGE_RESOLUTION|>--- conflicted
+++ resolved
@@ -20,11 +20,7 @@
 import com.google.i18n.phonenumbers.metadata.table.RangeKey;
 import java.io.IOException;
 import java.nio.file.Paths;
-<<<<<<< HEAD
 import java.util.Collections;
-import java.util.Scanner;
-=======
->>>>>>> 4c99074b
 import picocli.CommandLine;
 import picocli.CommandLine.ArgGroup;
 import picocli.CommandLine.Command;
@@ -67,26 +63,19 @@
       CommandLine.usage(clm, System.out, Ansi.AUTO);
     }
 
-<<<<<<< HEAD
-      System.out.println(migrationJob.getRecipesCsvTable());
-      System.out.println(migrationJob.getNumberRange());
-      System.out.println("");
-      RangeKey key = RangeKey.create(RangeSpecification.from(DigitSequence.of("84120")), Collections.singleton(12));
-      System.out.println(key);
-      System.out.println(migrationJob.performSingleRecipeMigration(key));
-      System.out.println(migrationJob.performAllMigrations());
-=======
     MigrationJob migrationJob;
     if (clm.numberInput.number != null) {
       migrationJob = MigrationFactory.createMigration(clm.numberInput.number, clm.regionCode);
     } else {
       migrationJob = MigrationFactory.createMigration(Paths.get(clm.numberInput.file), clm.regionCode);
->>>>>>> 4c99074b
     }
 
-    System.out.println(migrationJob.getRecipesTable());
+    System.out.println(migrationJob.getRecipesCsvTable());
     System.out.println(migrationJob.getNumberRange());
-    System.out.println(migrationJob.getRegionCode());
-    System.out.println(migrationJob.getAllMigratableNumbers());
+    System.out.println("");
+    RangeKey key = RangeKey.create(RangeSpecification.from(DigitSequence.of("84120")), Collections.singleton(12));
+    System.out.println(key);
+    System.out.println(migrationJob.performSingleRecipeMigration(key));
+    System.out.println(migrationJob.performAllMigrations());
   }
 }