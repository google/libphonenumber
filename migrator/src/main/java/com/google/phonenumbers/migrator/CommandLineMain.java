--- conflicted
+++ resolved
@@ -20,11 +20,8 @@
 import com.google.i18n.phonenumbers.metadata.table.RangeKey;
 import java.io.IOException;
 import java.nio.file.Paths;
-<<<<<<< HEAD
 import java.util.Collections;
-=======
 import java.util.stream.Collectors;
->>>>>>> 941c0d12
 import picocli.CommandLine;
 import picocli.CommandLine.ArgGroup;
 import picocli.CommandLine.Command;
@@ -73,21 +70,21 @@
       if (clm.numberInput.number != null) {
         migrationJob = MigrationFactory.createMigration(clm.numberInput.number, clm.regionCode);
       } else {
-        migrationJob = MigrationFactory.createMigration(Paths.get(clm.numberInput.file), clm.regionCode);
+        migrationJob = MigrationFactory
+            .createMigration(Paths.get(clm.numberInput.file), clm.regionCode);
       }
 
-<<<<<<< HEAD
-    System.out.println(migrationJob.getRecipesCsvTable());
-    migrationJob.getNumberRange().asRanges().forEach(num-> System.out.print(num.lowerEndpoint() + " "));
-    RangeKey key = RangeKey.create(RangeSpecification.from(DigitSequence.of("84120")), Collections.singleton(12));
-    System.out.println("\n\n" + key + " -> " + migrationJob.performSingleRecipeMigration(key));
-    System.out.println("All migrations for region -> " + migrationJob.performAllMigrations());
-=======
-      System.out.println(migrationJob.getRecipesTable());
-      System.out.println(migrationJob.getNumberRange().collect(Collectors.toList()));
-      System.out.println(migrationJob.getRegionCode());
-      System.out.println(migrationJob.getAllMigratableNumbers().collect(Collectors.toList()));
+      System.out.println(migrationJob.getRecipesCsvTable());
+      System.out.println(migrationJob.getMigrationEntries().stream()
+          .map(MigrationEntry::getOriginalNumber)
+          .collect(Collectors.toList()));
+
+      RangeKey key = RangeKey.create(RangeSpecification.from(DigitSequence.of("84120")),
+          Collections.singleton(12));
+      System.out.println("\nAll migrations for key " + key + ":");
+      migrationJob.performSingleRecipeMigration(key).forEach(res -> System.out.println("\t" + res));
+      System.out.println("\nAll migrations for region " + migrationJob.getRegionCode() + ":");
+      migrationJob.performAllMigrations().forEach(res -> System.out.println("\t" + res));
     }
->>>>>>> 941c0d12
   }
 }