Code changes:
 - Removing leading_zero_possible from the metadata and all the places it is
   referenced in the build and prod code. Will be removed from the metadata
   proto itself in a subsequent release. This should not affect users of the
   library - the only place it was used was FormatInOriginalFormat, and only
   initially to try and avoid modifying the input number by removing/adding
   digits inadvertently. Now this is checked at the end of the method anyway.
   However slight formatting differences with this method on invalid numbers
   starting with 0s may be noticed in some countries.
 - Bug fix for Javascript: getNationalSignificantNumber used to print the string
   "null" for empty phone number objects, now it returns an empty string.
<<<<<<< HEAD
 - Small comment improvements for parse() method to point users at
   parseAndKeepRawInput().
=======
 - Updated the documentation for the isNumberGeographical API.
>>>>>>> 9c5448dc
<|MERGE_RESOLUTION|>--- conflicted
+++ resolved
@@ -9,9 +9,6 @@
    starting with 0s may be noticed in some countries.
  - Bug fix for Javascript: getNationalSignificantNumber used to print the string
    "null" for empty phone number objects, now it returns an empty string.
-<<<<<<< HEAD
+ - Updated the documentation for the isNumberGeographical API.
  - Small comment improvements for parse() method to point users at
-   parseAndKeepRawInput().
-=======
- - Updated the documentation for the isNumberGeographical API.
->>>>>>> 9c5448dc
+   parseAndKeepRawInput().