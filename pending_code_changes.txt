--- conflicted
+++ resolved
@@ -10,13 +10,10 @@
  - Bug fix for Javascript: getNationalSignificantNumber used to print the string
    "null" for empty phone number objects, now it returns an empty string.
  - Updated the documentation for the isNumberGeographical API.
-<<<<<<< HEAD
+ - Small comment improvements for parse() method to point users at
+   parseAndKeepRawInput().
  - Added a new enum for CountryCodeSource called UNSPECIFIED. This is used as a
    default value, and will be returned if someone calls parse() and then
    getCountryCodeSource() on the result. If users want an actual value for this
    then they should call parseAndKeepRawInput() instead; the stored value after
-   calling this method will not change.
-=======
- - Small comment improvements for parse() method to point users at
-   parseAndKeepRawInput().
->>>>>>> 4c930c4e
+   calling this method will not change.